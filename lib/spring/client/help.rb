require "spring/version"

module Spring
  module Client
    class Help < Command
      attr_reader :spring_commands, :application_commands

      def self.description
        "Print available commands."
      end

      def initialize(args, spring_commands = nil, application_commands = nil)
        super args

        @spring_commands      = spring_commands       || Spring::Client::COMMANDS
        @application_commands = application_commands  || Spring.commands
      end

      def call
<<<<<<< HEAD
        puts <<-EOT
Usage: spring COMMAND [ARGS]

The most common spring commands are:
 rake                 Run a rake task
 console              Start the Rails console
 runner               Execute a command with the Rails runner
 generate             Trigger a Rails generator

 test                 Execute a Test::Unit test
 rspec                Execute an RSpec spec
 cucumber             Execute a Cucumber feature
 
 binstub [command]    Create a binstub for the given command
 stop                 Stop Spring server
EOT
=======
        puts formatted_help
      end

      def formatted_help
        ["Usage: spring COMMAND [ARGS]\n",
         *spring_command_help,
         '',
         *application_command_help].join("\n")
      end

      def spring_command_help
        ["Commands for spring itself:\n",
        *client_commands.map { |c,n| display_value(c,n) }]
      end

      def application_command_help
        ["Commands for your application:\n",
        *registered_commands.map { |c,n| display_value(c,n) }]
      end

      private

      def client_commands
        spring_commands.invert
      end

      def registered_commands
        Hash[unique_commands.collect { |c| [c, command_aliases(c)] }]
      end

      def all_commands
        @all_commands ||= client_commands.merge(registered_commands)
      end

      def unique_commands
        application_commands.collect { |k,v| v }.uniq
      end

      def command_aliases(command)
        spring_commands.merge(application_commands).select { |k,v| v == command }.keys
      end

      def description_for_command(command)
        if command.respond_to?(:description)
          command.description
        else
          "No description given."
        end
      end

      def display_value(command, names)
        "  #{ Array(names).join(', ').ljust(max_name_width) }  #{ description_for_command(command) }"
      end

      def max_name_width
        @max_name_width ||= all_commands.collect { |_,n| Array(n).join(', ').length }.max
>>>>>>> 6182d534
      end
    end
  end
end<|MERGE_RESOLUTION|>--- conflicted
+++ resolved
@@ -17,24 +17,6 @@
       end
 
       def call
-<<<<<<< HEAD
-        puts <<-EOT
-Usage: spring COMMAND [ARGS]
-
-The most common spring commands are:
- rake                 Run a rake task
- console              Start the Rails console
- runner               Execute a command with the Rails runner
- generate             Trigger a Rails generator
-
- test                 Execute a Test::Unit test
- rspec                Execute an RSpec spec
- cucumber             Execute a Cucumber feature
- 
- binstub [command]    Create a binstub for the given command
- stop                 Stop Spring server
-EOT
-=======
         puts formatted_help
       end
 
@@ -91,7 +73,6 @@
 
       def max_name_width
         @max_name_width ||= all_commands.collect { |_,n| Array(n).join(', ').length }.max
->>>>>>> 6182d534
       end
     end
   end
